//! Saga actions implemented using a pair of functions
//!
//! This is the primary interface for actions that we expose to users.  It's a
//! little fancier than the generic [`Action`] trait.

use crate::saga_action_error::ActionError;
use crate::saga_action_generic::Action;
use crate::saga_action_generic::ActionData;
use crate::saga_action_generic::ActionResult;
use crate::saga_action_generic::SagaType;
use crate::saga_action_generic::UndoResult;
use crate::saga_exec::ActionContext;
<<<<<<< HEAD
use core::any::type_name;
use core::fmt;
use core::fmt::Debug;
use core::future::Future;
use futures::future::BoxFuture;
=======
use async_trait::async_trait;
use std::any::type_name;
use std::fmt;
use std::fmt::Debug;
use std::future::Future;
use std::marker::PhantomData;
>>>>>>> 91878759
use std::sync::Arc;

/**
 * Result of a function that implements a saga action
 */
/*
 * This differs from [`ActionResult`] because [`ActionResult`] returns a generic
 * type.  The function-oriented interface allows you to return more specific
 * types as long as they implement the [`ActionData`] trait.
 *
 * TODO-design There's no reason that the generic interface couldn't also look
 * like this.  We have this mechanism here to allow `ActionFunc` functions
 * to return specific types while storing the generic thing inside the
 * framework.  We do this translation in the impl of `ActionFunc`.  But we
 * could instead create another layer above `Action` that does this.  This gets
 * complicated and doesn't seem especially useful yet.
 */
pub type ActionFuncResult<T, E> = Result<T, E>;

/**
 * Trait that expresses the requirements for async functions to be used with
 * `ActionFunc`. This exists just to express the relationships between the types
 * involved in the function, so that they don't have to be repeated everywhere.
 * You don't need to implement it yourself -- a blanket implementation is
 * provided.
 */
pub trait ActionFn<'c, S: SagaType>: Send + Sync + 'static {
    /** Type returned when the future finally resolves. */
    type Output;
    /** Type of the future returned when the function is called. */
    type Future: Future<Output = Self::Output> + Send + 'c;
    /** Call the function. */
    fn act(&'c self, ctx: ActionContext<S>) -> Self::Future;
}

/* Blanket impl for Fn types returning futures */
impl<'c, F, S, FF> ActionFn<'c, S> for F
where
    S: SagaType,
    F: Fn(ActionContext<S>) -> FF + Send + Sync + 'static,
    FF: std::future::Future + Send + 'c,
{
    type Future = FF;
    type Output = FF::Output;
    fn act(&'c self, ctx: ActionContext<S>) -> Self::Future {
        self(ctx)
    }
}

/**
 * Implementation of [`Action`] that uses ordinary functions for the action and
 * undo action
 */
pub struct ActionFunc<ActionFuncType, UndoFuncType> {
    action_func: ActionFuncType,
    undo_func: UndoFuncType,
}

impl<ActionFuncType, UndoFuncType> ActionFunc<ActionFuncType, UndoFuncType> {
    /**
     * Construct an [`Action`] from a pair of functions, using `action_func` for
     * the action and `undo_func` for the undo action
     *
     * The result is returned as `Arc<dyn Action>` so that it can be used
     * directly where `Action`s are expected.  (The struct `ActionFunc` has no
     * interfaces of its own so there's generally no need to have the specific
     * type.)
     */
    pub fn new_action<UserType, ActionFuncOutput>(
        action_func: ActionFuncType,
        undo_func: UndoFuncType,
    ) -> Arc<dyn Action<UserType>>
    where
        UserType: SagaType,
        for<'c> ActionFuncType: ActionFn<
            'c,
            UserType,
            Output = ActionFuncResult<ActionFuncOutput, ActionError>,
        >,
        ActionFuncOutput: ActionData,
        for<'c> UndoFuncType: ActionFn<'c, UserType, Output = UndoResult>,
    {
        Arc::new(ActionFunc { action_func, undo_func })
    }
}

/*
 * TODO-cleanup why can't new_action_noop_undo live in the Action namespace?
 */

/**
 * Given a function `f`, return an `ActionFunc` that uses `f` as the action and
 * provides a no-op undo function (which does nothing and always succeeds).
 */
pub fn new_action_noop_undo<UserType, ActionFuncType, ActionFuncOutput>(
    f: ActionFuncType,
) -> Arc<dyn Action<UserType>>
where
    UserType: SagaType,
    for<'c> ActionFuncType: ActionFn<
        'c,
        UserType,
        Output = ActionFuncResult<ActionFuncOutput, ActionError>,
    >,
    ActionFuncOutput: ActionData,
{
    // TODO-log
    ActionFunc::new_action(f, |_| async { Ok(()) })
}

impl<UserType, ActionFuncType, ActionFuncOutput, UndoFuncType> Action<UserType>
    for ActionFunc<ActionFuncType, UndoFuncType>
where
    UserType: SagaType,
    for<'c> ActionFuncType: ActionFn<
        'c,
        UserType,
        Output = ActionFuncResult<ActionFuncOutput, ActionError>,
    >,
    ActionFuncOutput: ActionData,
    for<'c> UndoFuncType: ActionFn<'c, UserType, Output = UndoResult>,
{
<<<<<<< HEAD
    fn do_it(
        &self,
        sgctx: ActionContext<UserType>,
    ) -> BoxFuture<'_, ActionResult> {
        Box::pin(async move {
            let fut = self.action_func.act(sgctx);
            /*
             * Execute the caller's function and translate its type into the generic
             * JsonValue that the framework uses to store action outputs.
             */
            fut.await
                .and_then(|func_output| {
                    serde_json::to_value(func_output)
                        .map_err(ActionError::new_serialize)
                })
                .map(Arc::new)
        })
=======
    async fn do_it(&self, sgctx: ActionContext<UserType>) -> ActionResult {
        let fut = { (self.action_func)(sgctx) };
        /*
         * Execute the caller's function and translate its type into the generic
         * serde_json::Value that the framework uses to store action outputs.
         */
        fut.await
            .and_then(|func_output| {
                serde_json::to_value(func_output)
                    .map_err(ActionError::new_serialize)
            })
            .map(Arc::new)
>>>>>>> 91878759
    }

    fn undo_it(
        &self,
        sgctx: ActionContext<UserType>,
    ) -> BoxFuture<'_, UndoResult> {
        Box::pin(self.undo_func.act(sgctx))
    }
}

impl<ActionFuncType, UndoFuncType> Debug
    for ActionFunc<ActionFuncType, UndoFuncType>
{
    fn fmt(&self, f: &mut fmt::Formatter<'_>) -> fmt::Result {
        /*
         * The type name for a function includes its name, so it's a handy
         * summary for debugging.
         */
        f.write_str(&type_name::<ActionFuncType>())
    }
}<|MERGE_RESOLUTION|>--- conflicted
+++ resolved
@@ -10,20 +10,11 @@
 use crate::saga_action_generic::SagaType;
 use crate::saga_action_generic::UndoResult;
 use crate::saga_exec::ActionContext;
-<<<<<<< HEAD
-use core::any::type_name;
-use core::fmt;
-use core::fmt::Debug;
-use core::future::Future;
 use futures::future::BoxFuture;
-=======
-use async_trait::async_trait;
 use std::any::type_name;
 use std::fmt;
 use std::fmt::Debug;
 use std::future::Future;
-use std::marker::PhantomData;
->>>>>>> 91878759
 use std::sync::Arc;
 
 /**
@@ -146,7 +137,6 @@
     ActionFuncOutput: ActionData,
     for<'c> UndoFuncType: ActionFn<'c, UserType, Output = UndoResult>,
 {
-<<<<<<< HEAD
     fn do_it(
         &self,
         sgctx: ActionContext<UserType>,
@@ -154,8 +144,9 @@
         Box::pin(async move {
             let fut = self.action_func.act(sgctx);
             /*
-             * Execute the caller's function and translate its type into the generic
-             * JsonValue that the framework uses to store action outputs.
+             * Execute the caller's function and translate its type into the
+             * generic JsonValue that the framework uses to store action
+             * outputs.
              */
             fut.await
                 .and_then(|func_output| {
@@ -164,20 +155,6 @@
                 })
                 .map(Arc::new)
         })
-=======
-    async fn do_it(&self, sgctx: ActionContext<UserType>) -> ActionResult {
-        let fut = { (self.action_func)(sgctx) };
-        /*
-         * Execute the caller's function and translate its type into the generic
-         * serde_json::Value that the framework uses to store action outputs.
-         */
-        fut.await
-            .and_then(|func_output| {
-                serde_json::to_value(func_output)
-                    .map_err(ActionError::new_serialize)
-            })
-            .map(Arc::new)
->>>>>>> 91878759
     }
 
     fn undo_it(
